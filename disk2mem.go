--- conflicted
+++ resolved
@@ -222,8 +222,7 @@
 	}
 
 	// Read back UUID (in binary form) of AES key
-<<<<<<< HEAD
-	uuid_bytes := make([]byte, 16) // 16 bytes
+  uuid_bytes := make([]byte, 16) // 16 bytes
 	for i := 0; i < len(uuid_bytes); i++ {
 		uuid_bytes[i] = getByteFromData(reader)
 	}
@@ -234,11 +233,6 @@
 	fmt.Fprintf(os.Stderr, "File AES used key uuid %s\n", uuid_raw.String()) // DEBUG
 	if uuid_raw.String() != aes_test_uuid {
 		return fmt.Errorf("file was encrypted with different (unknown) AES key")
-=======
-	uuid_binary := make([]byte, 16) // 16 bytes
-	for i := 0; i < len(uuid_binary); i++ {
-		uuid_binary[i] = getByteFromData(reader)
->>>>>>> 13a981c9
 	}
 
 	return nil
@@ -458,30 +452,6 @@
 
 	if len > max_filesize {
 		return fmt.Errorf("dataset too long, not a Haystack?")
-<<<<<<< HEAD
-	}
-
-	// TODO: decrypt
-
-	// check for bzip2 file and block signatures
-	if bzip2_check_sig(data, 2, bzip2_hdrMagic) &&
-		bzip2_check_sig(data[4:], 6, bzip2_blkMagic) {
-		// it's a bzip2 compressed file: decompress our data!
-		var bzip2_config bzip2.ReaderConfig
-		if reader, err := bzip2.NewReader(bytes.NewReader(data), &bzip2_config); err != nil {
-			return fmt.Errorf("error decompressing bzip2 OpenActa file")
-		} else if buf, err := io.ReadAll(reader); err != nil {
-			return fmt.Errorf("error decompressing bzip2 OpenActa file")
-		} else if reader.OutputOffset > max_filesize {
-			return fmt.Errorf("file too long, not an OpenActa file?")
-		} else {
-			reader.Close()
-
-			// assign decompressed data so we can process it
-			data = buf
-		}
-=======
->>>>>>> 13a981c9
 	}
 
 	// Now dive into the file's content
