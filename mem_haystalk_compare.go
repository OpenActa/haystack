--- conflicted
+++ resolved
@@ -24,11 +24,7 @@
 	"strings"
 )
 
-<<<<<<< HEAD
 // Compare dkey,valtype,val (hv) with a stored Haystalk
-=======
-// Compare valtype+val (hv) with a stored Haystalk
->>>>>>> 439dc78b
 func (p *Haystalk) Compare(hv Haystalk) int {
 	// Check dkey
 	//fmt.Fprintf(os.Stderr, "Comparing dkey %d | %d\n", p.dkey, hv.dkey) // DEBUG
@@ -97,11 +93,7 @@
 	}
 }
 
-<<<<<<< HEAD
 // Function to compare an int with a Haystalk value
-=======
-// Function to compare an int with a Tuple value
->>>>>>> 439dc78b
 func (p *Haystalk) CompareInt(i int64) (int, bool) {
 	switch p.val.valtype {
 	case valtype_int:
@@ -173,11 +165,7 @@
 	}
 }
 
-<<<<<<< HEAD
 // Function to compare a string with a Haystalk value
-=======
-// Function to compare a string with a Tuple value
->>>>>>> 439dc78b
 func (p *Haystalk) CompareString(s *string) (int, bool) {
 	var sv2 string
 
@@ -191,11 +179,7 @@
 		// drops out of switch to string compare
 
 	case valtype_string:
-<<<<<<< HEAD
 		//fmt.Fprintf(os.Stderr, "Comparing %s | %s\n", *s, *p.val.GetString()) // DEBUG
-=======
-		fmt.Fprintf(os.Stderr, "Comparing %s | %s\n", *s, *p.val.GetString()) // DEBUG
->>>>>>> 439dc78b
 
 		// Check for exact UTF-8 match (case-insensitive)
 		// https://pkg.go.dev/strings#EqualFold
