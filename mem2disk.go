--- conflicted
+++ resolved
@@ -26,27 +26,19 @@
 
 import (
 	"bytes"
-<<<<<<< HEAD
 	"crypto/aes"
 	"crypto/cipher"
 	"crypto/rand"
 	"crypto/sha512"
 	"encoding/base64"
-=======
-	"crypto/sha512"
->>>>>>> ef9dd1e8
 	"fmt"
 	"hash/crc32"
 	"io"
 	"math"
 	"os"
 	"strings"
-
 	"github.com/dsnet/compress/bzip2"
-<<<<<<< HEAD
 	"github.com/google/uuid"
-=======
->>>>>>> ef9dd1e8
 )
 
 var aesgcm_nonce = make([]byte, aesgcm_nonce_byte_len)
@@ -174,7 +166,6 @@
 		data = append(data, trailer...)
 	}
 
-<<<<<<< HEAD
 	// Generate SHA512 for cryptographic signature, over the entire
 	// compressed+encrypted dataset
 	sha512section, err := mem2DiskSHA512block(data, time_first, time_last)
@@ -256,30 +247,6 @@
 	// No encryption of file header, otherwise we can't convey uuid (chicken&egg)
 
 	data = append(data, content...) // we can glue it all together
-=======
-	// Generate SHA512 for cryptographic signature
-	sha512 := sha512.Sum512(data)
-
-	// TODO: Sign cryptographically
-	_ = sha512
-
-	// compress
-	var bzip2_config bzip2.WriterConfig
-	var buf bytes.Buffer
-	bzip2_config.Level = bzip2.BestCompression
-	if writer, err := bzip2.NewWriter(&buf, &bzip2_config); err != nil {
-		return nil, fmt.Errorf("error compressing bzip2 OpenActa file")
-	} else if n, err := writer.Write(data); err != nil || n == 0 {
-		return nil, fmt.Errorf("error compressing bzip2 OpenActa file")
-	} else {
-		writer.Close()
-
-		// assign compressed buffer to data
-		data = buf.Bytes()
-	}
-
-	// TODO: crypt
->>>>>>> ef9dd1e8
 
 	return data, nil
 }
