// OpenActa/Haystack - marshall Haystack mem->disk format
// Copyright (C) 2023 Arjen Lentz & Lentz Pty Ltd; All Rights Reserved
// <arjen (at) openacta (dot) dev>

// This program is free software: you can redistribute it and/or modify
// it under the terms of the GNU Affero General Public License as
// published by the Free Software Foundation, either version 3 of the
// License, or (at your option) any later version.

// This program is distributed in the hope that it will be useful,
// but WITHOUT ANY WARRANTY; without even the implied warranty of
// MERCHANTABILITY or FITNESS FOR A PARTICULAR PURPOSE.  See the
// GNU Affero General Public License for more details.

// You should have received a copy of the GNU Affero General Public License
// along with this program.  If not, see <https://www.gnu.org/licenses/>.

/*
   Our in-memory format is different from how we store on disk.
   We want to marshall (encode) to an efficient disk format.

   See disk_structure.go, and /doc/haystack.txt
*/

package haystack

import (
	"bytes"
	"crypto/aes"
	"crypto/cipher"
	"crypto/rand"
	"crypto/sha512"
	"encoding/base64"
	"fmt"
	"hash/crc32"
	"io"
	"math"
	"os"
	"strings"
	"github.com/dsnet/compress/bzip2"
	"github.com/google/uuid"
)

var aesgcm_nonce = make([]byte, aesgcm_nonce_byte_len)

func init() {
	// Create a unique starting nonce (feeding off the system random # generator)
	// We do it here so it's only done once during app's lifetime.
	// TODO: ideally we'd save the nonce (IV=Initialisation Vector) on HD or in Redis
	if _, err := io.ReadFull(rand.Reader, aesgcm_nonce); err != nil {
		panic(err)
	}
}

// We must not re-use an IV (initialisation vector, nonce) so we increment it.
func aes_inc_nonce() {
	// We need to do the inc "by hand" as it's 96 bits, larger than any of our variable types
	for i := 0; i < aesgcm_nonce_byte_len; i++ {
		aesgcm_nonce[i]++         // increment
		if aesgcm_nonce[i] != 0 { // overflow=carry
			break // no carry = done
		}
	}
}

// TODO: make all this nicer. All the Go way, but no copying of stuff when it can be avoided.

func addByteToData(buf *[]byte, b byte) {
	*buf = append(*buf, b)
}

func addMultibyteToData(buf *[]byte, v uint64, len int) {
	for i := 0; i < len; i++ {
		b := byte(v & 0xff)
		addByteToData(buf, b)
		v >>= 8
	}
}

// Store both the length (uint32, LSB 4 bytes) and the string (byte sequence, no terminator)
func addStringToData(buf *[]byte, s string) {
	r := strings.NewReader(s)
	len := int32(r.Size())

	addMultibyteToData(buf, uint64(len), 4)

	for i := int32(0); i < len; i++ {
		b, _ := r.ReadByte() // Could come up with EOF error, but really...
		addByteToData(buf, b)
	}
}

// Our hash keys are different enough (3 byte length etc) so do all in this function
func addKeyToData(buf *[]byte, dkey uint32, key *string) error {
	addMultibyteToData(buf, uint64(dkey), 3)

	r := strings.NewReader(*key)
	len := int32(r.Size())

	if len > max_keylen {
		// TODO: this shouldn't happen, we already have a check on insert
		return fmt.Errorf("key '%s' length %d > %d limit", *key, len, max_keylen)
	}

	addByteToData(buf, uint8(len))

	for i := int32(0); i < len; i++ {
		b, err := r.ReadByte()
		if err != nil {
			return fmt.Errorf("read byte from key: %w", err)
		}
		addByteToData(buf, b)
	}

	return nil
}

// Assemble the disk structure for an entire Haystack
// Return compressed/encrypted dataset, sha512 block, error
func (p *Haystack) Mem2Disk() ([]byte, []byte, error) {
	data := make([]byte, 0, 16384) // Set up our byte array, with some initial room to spare

	header, err := mem2DiskFileHeader()
	if err != nil {
		return nil, nil, err
	} else {
		data = append(data, header...)
	}

	// Now go through all the haybales
	var time_first, time_last int64
	var prev_ofs, cur_ofs uint32
	for i := range p.Haybale {
		cur_ofs = uint32(len(data)) // note current offset in our buffer

		// First we write out a Dictionary.
		// For the first Haybale, prev_ofs will be 0:
		// that will write out a full Dictionary and append it to our header.
		if dc, err := p.Dict.Mem2Disk(prev_ofs); err != nil {
			return nil, nil, err
		} else {
			data = append(data, dc...)
		}

		// After a Dictionary comes a Haybale structure
		if hb, err := p.Haybale[i].Mem2Disk(&p.Dict); err != nil {
			return nil, nil, err
		} else {
			data = append(data, hb...)
		}

		prev_ofs = cur_ofs

		// Update our bounding timestamps as well (for the trailer)
		if time_first == 0 || p.Haybale[i].time_first < time_first {
			time_first = p.Haybale[i].time_first
		}
		if p.Haybale[i].time_last > time_last {
			time_first = p.Haybale[i].time_last
		}
	}

	if trailer, err := mem2DiskFileTrailer(prev_ofs, time_first, time_last); err != nil {
		return nil, nil, err
	} else {
		data = append(data, trailer...)
	}

	// Generate SHA512 for cryptographic signature, over the entire
	// compressed+encrypted dataset
	sha512section, err := mem2DiskSHA512block(data, time_first, time_last)
	if err != nil {
		return nil, nil, err
	}

	return data, sha512section, nil
}

func mem2DiskSHA512block(dataset []byte, time_first int64, time_last int64) ([]byte, error) {
	var data = make([]byte, 0, 16384)
	var content = make([]byte, 0, 16384)

	// Give SHA512 file has a proper header so we have major/minor versioning
	hdr, err := mem2DiskFileHeader()
	if err != nil {
		return nil, err
	}

	// Now for the SHA512 itself
	sha512 := sha512.Sum512(dataset)

	// section header
	addMultibyteToData(&data, uint64(signature), 3)
	addByteToData(&data, section_sha512)
<<<<<<< HEAD

	// section content
	addMultibyteToData(&content, uint64(time_first), 8)
	addMultibyteToData(&content, uint64(time_last), 8)

	for i := 0; i < sha512_byte_len; i++ {
		addByteToData(&content, sha512[i]) // 32 bytes (512 bits) SHA512
	}

	// now we know the content length. Don't bother with compression.
	addMultibyteToData(&data, uint64(len(content)), 4)
	addMultibyteToData(&data, uint64(len(content)), 4)

	crc := crc32.ChecksumIEEE(content)        // CRC over the content
	addMultibyteToData(&data, uint64(crc), 4) // append CRC

	// Encryption
	encrypted_content, err := mem2DiskAES256GCMblock(&content, data)
	if err != nil {
		return nil, err
	}

	data = append(data, *encrypted_content...) // we can glue it all together

	return append(hdr, data...), nil
}

// Assemble disk structure for the Haystack header
func mem2DiskFileHeader() ([]byte, error) {
	content := make([]byte, 0, min_filesize)
	data := make([]byte, 0, min_filesize)

	addByteToData(&content, version_major)
	addByteToData(&content, version_minor)

	uuid, _ := uuid.Parse(aes_test_uuid)    // grab AES uuid
	uuid_binary, _ := uuid.MarshalBinary()  // get it out in binary
	for i := 0; i < len(uuid_binary); i++ { // 16 bytes
		addByteToData(&content, uuid_binary[i]) // put it in our structure
	}

=======

	// section content
	addMultibyteToData(&content, uint64(time_first), 8)
	addMultibyteToData(&content, uint64(time_last), 8)

	for i := 0; i < sha512_byte_len; i++ {
		addByteToData(&content, sha512[i]) // 32 bytes (512 bits) SHA512
	}

	// now we know the content length. Don't bother with compression.
	addMultibyteToData(&data, uint64(len(content)), 4)
	addMultibyteToData(&data, uint64(len(content)), 4)

	crc := crc32.ChecksumIEEE(content)        // CRC over the content
	addMultibyteToData(&data, uint64(crc), 4) // append CRC

	// Encryption
	encrypted_content, err := mem2DiskAES256GCMblock(&content, data)
	if err != nil {
		return nil, err
	}

	data = append(data, hdr...)
	data = append(data, *encrypted_content...) // we can glue it all together

	return data, nil
}

// Assemble disk structure for the Haystack header
func mem2DiskFileHeader() ([]byte, error) {
	content := make([]byte, 0, min_filesize)
	data := make([]byte, 0, min_filesize)

	addByteToData(&content, version_major)
	addByteToData(&content, version_minor)

	uuid, _ := uuid.Parse(aes_test_uuid)    // grab AES uuid
	uuid_binary, _ := uuid.MarshalBinary()  // get it out in binary
	for i := 0; i < len(uuid_binary); i++ { // 16 bytes
		addByteToData(&content, uuid_binary[i]) // put it in our structure
	}

>>>>>>> 13a981c9
	// Haystack (file) header
	addMultibyteToData(&data, signature, 3)
	addByteToData(&data, section_header)

	addMultibyteToData(&data, uint64(len(content)), 4) // Len should be 18 for this version
	addMultibyteToData(&data, uint64(len(content)), 4) // No compression

	crc := crc32.ChecksumIEEE(content)        // CRC over all of header content
	addMultibyteToData(&data, uint64(crc), 4) // append CRC

	// No encryption of file header, otherwise we can't convey uuid (chicken&egg)

	data = append(data, content...) // we can glue it all together

	return data, nil
}

// Assemble disk structure for the Haystack trailer
func mem2DiskFileTrailer(last_dict_ofs uint32, time_first int64, time_last int64) ([]byte, error) {
	content := make([]byte, 0, min_filesize)
	data := make([]byte, 0, min_filesize)

	addMultibyteToData(&content, uint64(last_dict_ofs), 4)
	addMultibyteToData(&content, uint64(time_first), 8)
	addMultibyteToData(&content, uint64(time_last), 8)

	// Haystack (file) header
	addMultibyteToData(&data, signature, 3)
	addByteToData(&data, section_trailer)

	addMultibyteToData(&data, uint64(len(content)), 4) // Len should be 20 for this version
	addMultibyteToData(&data, uint64(len(content)), 4) // No compression

	crc := crc32.ChecksumIEEE(content)        // CRC over all of the trailer content
	addMultibyteToData(&data, uint64(crc), 4) // append CRC
<<<<<<< HEAD

	// Encryption
	encrypted_content, err := mem2DiskAES256GCMblock(&content, data)
	if err != nil {
		return nil, err
	}

=======

	// Encryption
	encrypted_content, err := mem2DiskAES256GCMblock(&content, data)
	if err != nil {
		return nil, err
	}

>>>>>>> 13a981c9
	data = append(data, *encrypted_content...) // we can glue it all together

	return data, nil
}

// Assemble disk structure for bzip2 -9 compression
// https://github.com/dsnet/compress
// (Go's standard library implementation only does decompression)
// Ref. https://github.com/dsnet/compress/blob/master/doc/bzip2-format.pdf
func mem2DiskBzip2block(content []byte) ([]byte, error) {
	//fmt.Fprintf(os.Stderr, "bzip2 -9\n")	// DEBUG

	var bzip2_config bzip2.WriterConfig
	var buf bytes.Buffer

	bzip2_config.Level = bzip2.BestCompression // Choose best compression (-9 equiv)

	writer, err := bzip2.NewWriter(&buf, &bzip2_config)
	if err != nil {
		return nil, fmt.Errorf("error bzip2 compressing: %v", err)
	}

	// Compress, bzip2 -9 style.
	if _, err := writer.Write(content); err != nil {
		return nil, fmt.Errorf("error bzip2 compressing: %v", err)
	}
	writer.Close()

	// Check if our output is indeed shorter (it will almost always be)
	if writer.OutputOffset > 0 && writer.OutputOffset < writer.InputOffset {
		compressed_data := buf.Bytes()
		return compressed_data, nil
	}

	// return original data, since compressed wasn't any shorter
	return content, nil
}

// Assemble disk structure for an AES encrypted block
// We use 256 bit AES block cipher in GCM mode, with AEAD
// Ref. https://csrc.nist.gov/pubs/sp/800/38/d/final
func mem2DiskAES256GCMblock(plaintext *[]byte, extra []byte) (*[]byte, error) {
	fmt.Fprintf(os.Stderr, "Process AES256+GCM (extra=%v)\n", extra) // DEBUG

	// Convert printable AES key string back to binary sequence we can use
	key, err := base64.StdEncoding.DecodeString(aes_test_key)
	if err != nil {
		return nil, fmt.Errorf("error decoding base64 encoded AES key: %s", err)
	}

	// Create a new AES cipher block using the raw key
	block, err := aes.NewCipher(key)
	if err != nil {
		return nil, fmt.Errorf("error initialising AES cipher: %s", err)
	}

	// Create a new GCM cipher mode using the AES cipher block
	aesgcm, err := cipher.NewGCM(block)
	if err != nil {
		return nil, fmt.Errorf("error initialising GCM cipher mode: %s", err)
	}

	// AES GCM mode adds some (16) bytes, so the encrypted dataset is longer!
	encrypted_data := make([]byte, 0, len(*plaintext)+aesgcm.Overhead())

	// Put in our section header in as additional authenticated data (AEAD).
	// This allows us to authenticate (and validate) the stored sections in full.
	encrypted_content := append(encrypted_data, aesgcm.Seal(nil, aesgcm_nonce, *plaintext, extra)...)

	// Put it all together
	data := make([]byte, 0, aesgcm.NonceSize()+len(*plaintext)+aesgcm.Overhead())
	data = append(data, aesgcm_nonce...)
	data = append(data, encrypted_content...)

	aes_inc_nonce() // increment nonce so it doesn't get re-used

	return &data, nil
}

// Assemble the disk structure for one Dictionary
func (p *Dictionary) Mem2Disk(prev_ofs uint32) ([]byte, error) {
	var data = make([]byte, 0, 16384)
	var content = make([]byte, 0, 16384)

	// section header
	addMultibyteToData(&data, uint64(signature), 3)
	addByteToData(&data, section_dictionary)

	addMultibyteToData(&content, uint64(prev_ofs), 4)    // File pointer to previous Dictionary&Haybale
	addMultibyteToData(&content, uint64(p.num_dkeys), 4) // Number of (new) dkeys, max. 16M
	// fmt.Fprintf(os.Stderr, "Dict: prev_ofs=%d, num_dkeys=%d\n", prev_ofs, p.num_dkeys) // DEBUG

	for i := uint32(0); i < hashtable_size; i++ {
		if p.dkey[i] == nil {
			// Empty hash slot
			continue
		}

		if !p.dirty[i] && prev_ofs != 0 {
			// If we're not supposed to output the entire dictionary.
			// We do this for Haybales, they only have an incremental dictionary
			continue
		}

		if err := addKeyToData(&content, i, p.dkey[i]); err != nil {
			return nil, err
		}
		p.dirty[i] = false // key handled, doesn't need to be written any more
	}

	unc_len := len(content)

	crc := crc32.ChecksumIEEE(content) // CRC over all of the Dictionary content
<<<<<<< HEAD

	// Compression
	content, err := mem2DiskBzip2block(content)
	if err != nil {
		return nil, err
	}
	com_len := len(content)

	//fmt.Fprintf(os.Stderr, "Dict mem2disk() unc_len=%d, com_len=%d\n", unc_len, com_len) // DEBUG

	addMultibyteToData(&data, uint64(unc_len), 4) // add uncompressed len into the section start
	addMultibyteToData(&data, uint64(com_len), 4) // add compressed len into the section start

	addMultibyteToData(&data, uint64(crc), 4) // append CRC

=======

	// Compression
	content, err := mem2DiskBzip2block(content)
	if err != nil {
		return nil, err
	}
	com_len := len(content)

	//fmt.Fprintf(os.Stderr, "Dict mem2disk() unc_len=%d, com_len=%d\n", unc_len, com_len) // DEBUG

	addMultibyteToData(&data, uint64(unc_len), 4) // add uncompressed len into the section start
	addMultibyteToData(&data, uint64(com_len), 4) // add compressed len into the section start

	addMultibyteToData(&data, uint64(crc), 4) // append CRC

>>>>>>> 13a981c9
	// Encryption
	encrypted_content, err := mem2DiskAES256GCMblock(&content, data)
	if err != nil {
		return nil, err
	}

	data = append(data, *encrypted_content...) // we can glue it all together

	return data, nil
}

// Assemble the disk structure for one Haybale
func (p *Haybale) Mem2Disk(d *Dictionary) ([]byte, error) {
	var data = make([]byte, 0, 16384)
	var content = make([]byte, 0, 16384)

	p.SortBale() // First of all, make sure this bale is sorted.

	// section header
	addMultibyteToData(&data, uint64(signature), 3)
	addByteToData(&data, section_haybale)

	// Write out # of haystalks
	addMultibyteToData(&content, uint64(p.num_haystalks), 4)

	addMultibyteToData(&content, uint64(p.time_first), 8)
	addMultibyteToData(&content, uint64(p.time_last), 8)

	// Walk the stalks
	var prev_string *string
	for i := uint32(0); i < p.num_haystalks; i++ {
		addMultibyteToData(&content, uint64(p.haystalk[i].dkey), 3)

		addByteToData(&content, p.haystalk[i].val.valtype)

		addMultibyteToData(&content, uint64(p.haystalk[i].first_ofs), 4)
		addMultibyteToData(&content, uint64(p.haystalk[i].next_ofs), 4)

		// Encode our values appropriately
		switch p.haystalk[i].val.valtype {
		case valtype_int:
			addMultibyteToData(&content, uint64(p.haystalk[i].val.intval), 8)

		case valtype_float:
			addMultibyteToData(&content, math.Float64bits(p.haystalk[i].val.floatval), 8)

		case valtype_string:
			// De-duplicate strings as well. Only adjacent ones - simple but effective.
			if prev_string != nil && *p.haystalk[i].val.stringval == *prev_string {
				// We mark the structure to indicate the value of the previous string,
				// then the disk2mem loader can make sense of it.
				addMultibyteToData(&content, uint64(len_dup), 4) // magic "len" indicator for dup
				// no value
			} else {
				prev_string = p.haystalk[i].val.stringval
				addStringToData(&content, *p.haystalk[i].val.stringval)
			}
		}
	}

	addMultibyteToData(&data, uint64(len(content)), 4) // add uncompressed len into the section start

	crc := crc32.ChecksumIEEE(content) // CRC over all of the Haybale content

	// Compression
	content, err := mem2DiskBzip2block(content)
	if err != nil {
		return nil, err
	}
	addMultibyteToData(&data, uint64(len(content)), 4) // add compressed len into the section start

	addMultibyteToData(&data, uint64(crc), 4) // append CRC

	// Encryption
	encrypted_content, err := mem2DiskAES256GCMblock(&content, data)
	if err != nil {
		return nil, err
	}

	data = append(data, *encrypted_content...) // we can glue it all together

	return data, nil
}

// EOF<|MERGE_RESOLUTION|>--- conflicted
+++ resolved
@@ -192,7 +192,6 @@
 	// section header
 	addMultibyteToData(&data, uint64(signature), 3)
 	addByteToData(&data, section_sha512)
-<<<<<<< HEAD
 
 	// section content
 	addMultibyteToData(&content, uint64(time_first), 8)
@@ -234,50 +233,6 @@
 		addByteToData(&content, uuid_binary[i]) // put it in our structure
 	}
 
-=======
-
-	// section content
-	addMultibyteToData(&content, uint64(time_first), 8)
-	addMultibyteToData(&content, uint64(time_last), 8)
-
-	for i := 0; i < sha512_byte_len; i++ {
-		addByteToData(&content, sha512[i]) // 32 bytes (512 bits) SHA512
-	}
-
-	// now we know the content length. Don't bother with compression.
-	addMultibyteToData(&data, uint64(len(content)), 4)
-	addMultibyteToData(&data, uint64(len(content)), 4)
-
-	crc := crc32.ChecksumIEEE(content)        // CRC over the content
-	addMultibyteToData(&data, uint64(crc), 4) // append CRC
-
-	// Encryption
-	encrypted_content, err := mem2DiskAES256GCMblock(&content, data)
-	if err != nil {
-		return nil, err
-	}
-
-	data = append(data, hdr...)
-	data = append(data, *encrypted_content...) // we can glue it all together
-
-	return data, nil
-}
-
-// Assemble disk structure for the Haystack header
-func mem2DiskFileHeader() ([]byte, error) {
-	content := make([]byte, 0, min_filesize)
-	data := make([]byte, 0, min_filesize)
-
-	addByteToData(&content, version_major)
-	addByteToData(&content, version_minor)
-
-	uuid, _ := uuid.Parse(aes_test_uuid)    // grab AES uuid
-	uuid_binary, _ := uuid.MarshalBinary()  // get it out in binary
-	for i := 0; i < len(uuid_binary); i++ { // 16 bytes
-		addByteToData(&content, uuid_binary[i]) // put it in our structure
-	}
-
->>>>>>> 13a981c9
 	// Haystack (file) header
 	addMultibyteToData(&data, signature, 3)
 	addByteToData(&data, section_header)
@@ -313,7 +268,6 @@
 
 	crc := crc32.ChecksumIEEE(content)        // CRC over all of the trailer content
 	addMultibyteToData(&data, uint64(crc), 4) // append CRC
-<<<<<<< HEAD
 
 	// Encryption
 	encrypted_content, err := mem2DiskAES256GCMblock(&content, data)
@@ -321,16 +275,7 @@
 		return nil, err
 	}
 
-=======
-
-	// Encryption
-	encrypted_content, err := mem2DiskAES256GCMblock(&content, data)
-	if err != nil {
-		return nil, err
-	}
-
->>>>>>> 13a981c9
-	data = append(data, *encrypted_content...) // we can glue it all together
+  data = append(data, *encrypted_content...) // we can glue it all together
 
 	return data, nil
 }
@@ -443,7 +388,6 @@
 	unc_len := len(content)
 
 	crc := crc32.ChecksumIEEE(content) // CRC over all of the Dictionary content
-<<<<<<< HEAD
 
 	// Compression
 	content, err := mem2DiskBzip2block(content)
@@ -459,23 +403,6 @@
 
 	addMultibyteToData(&data, uint64(crc), 4) // append CRC
 
-=======
-
-	// Compression
-	content, err := mem2DiskBzip2block(content)
-	if err != nil {
-		return nil, err
-	}
-	com_len := len(content)
-
-	//fmt.Fprintf(os.Stderr, "Dict mem2disk() unc_len=%d, com_len=%d\n", unc_len, com_len) // DEBUG
-
-	addMultibyteToData(&data, uint64(unc_len), 4) // add uncompressed len into the section start
-	addMultibyteToData(&data, uint64(com_len), 4) // add compressed len into the section start
-
-	addMultibyteToData(&data, uint64(crc), 4) // append CRC
-
->>>>>>> 13a981c9
 	// Encryption
 	encrypted_content, err := mem2DiskAES256GCMblock(&content, data)
 	if err != nil {
